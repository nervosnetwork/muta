use std::sync::Arc;
use std::time::Duration;

use async_trait::async_trait;
use futures::lock::Mutex;
use futures_timer::Delay;

use protocol::fixed_codec::FixedCodec;
use protocol::traits::{
    Context, ExecutorParams, ExecutorResp, Synchronization, SynchronizationAdapter,
};
use protocol::types::{Block, Hash, Proof, Receipt, SignedTransaction};
use protocol::ProtocolResult;

use crate::engine::generate_new_crypto_map;
use crate::status::{ExecutedInfo, StatusAgent};
<<<<<<< HEAD
=======
use crate::util::OverlordCrypto;
use crate::ConsensusError;
>>>>>>> 84ccfc1d

const POLLING_BROADCAST: u64 = 2000;
const WAIT_EXECUTION: u64 = 1000;

#[derive(Clone, Debug)]
pub struct RichBlock {
    pub block: Block,
    pub txs:   Vec<SignedTransaction>,
}

pub struct OverlordSynchronization<Adapter: SynchronizationAdapter> {
<<<<<<< HEAD
    adapter:             Arc<Adapter>,
    status:              StatusAgent,
    lock:                Arc<Mutex<()>>,
    syncing:             Mutex<()>,
=======
    adapter: Arc<Adapter>,
    status:  StatusAgent,
    crypto:  Arc<OverlordCrypto>,
    lock:    Arc<Mutex<()>>,
    syncing: Mutex<()>,

>>>>>>> 84ccfc1d
    sync_txs_chunk_size: usize,
}

#[async_trait]
impl<Adapter: SynchronizationAdapter> Synchronization for OverlordSynchronization<Adapter> {
    async fn receive_remote_block(&self, ctx: Context, remote_height: u64) -> ProtocolResult<()> {
        let syncing_lock = self.syncing.try_lock();
        if syncing_lock.is_none() {
            return Ok(());
        }

        if !self.need_sync(ctx.clone(), remote_height).await? {
            return Ok(());
        }

        // Lock the consensus engine, block commit process.
        let commit_lock = self.lock.try_lock();
        if commit_lock.is_none() {
            return Ok(());
        }

        let current_height = self.status.to_inner().latest_committed_height;

        if remote_height <= current_height {
            return Ok(());
        }

        log::info!(
            "[synchronization]: sync start, remote block height {:?} current block height {:?}",
            remote_height,
            current_height,
        );

        log::info!(
            "[synchronization]: sync start, current consented status :{:?}",
            self.status.to_inner()
        );

        let sync_status_agent = self.init_status_agent().await?;

        let sync_resp = self
            .start_sync(
                ctx.clone(),
                sync_status_agent.clone(),
                current_height,
                remote_height,
            )
            .await;
        let sync_status = sync_status_agent.to_inner();

        if let Err(e) = sync_resp {
            log::error!(
                "[synchronization]: err, current_height {:?} err_msg: {:?}",
                sync_status.latest_committed_height,
                e
            );
        }

        self.status.replace(sync_status.clone());
        self.adapter.update_status(
            ctx.clone(),
            sync_status.latest_committed_height,
            sync_status.consensus_interval,
            sync_status.propose_ratio,
            sync_status.prevote_ratio,
            sync_status.precommit_ratio,
            sync_status.brake_ratio,
            sync_status.validators,
        )?;

        let tmp_status = self.status.to_inner();
        log::info!(
            "[synchronization]: sync end, remote block height {:?} current block height {:?} current exec height {:?} current proof height {:?}",
            remote_height,
            tmp_status.latest_committed_height,
            tmp_status.exec_height,
            tmp_status.current_proof.height,
        );
        log::info!(
            "[synchronization]: sync end, current consented status :{:?}",
            self.status.to_inner()
        );
        Ok(())
    }
}

impl<Adapter: SynchronizationAdapter> OverlordSynchronization<Adapter> {
    pub fn new(
        sync_txs_chunk_size: usize,
        adapter: Arc<Adapter>,
        status: StatusAgent,
        crypto: Arc<OverlordCrypto>,
        lock: Arc<Mutex<()>>,
    ) -> Self {
        let syncing = Mutex::new(());

        Self {
            adapter,
            status,
            crypto,
            lock,
            syncing,
            sync_txs_chunk_size,
        }
    }

    pub async fn polling_broadcast(&self) -> ProtocolResult<()> {
        loop {
            let current_height = self.status.to_inner().latest_committed_height;
            if current_height != 0 {
                self.adapter
                    .broadcast_height(Context::new(), current_height)
                    .await?;
            }
            Delay::new(Duration::from_millis(POLLING_BROADCAST)).await;
        }
    }

    async fn start_sync(
        &self,
        ctx: Context,
        sync_status_agent: StatusAgent,
        current_height: u64,
        remote_height: u64,
    ) -> ProtocolResult<()> {
        let mut current_consented_height = current_height;

        let mut prepared_rich_block: Option<RichBlock> = None;

        while current_consented_height < remote_height {
            let consenting_height = current_consented_height + 1;
            log::info!(
                "[synchronization]: try syncing block, current_consented_height:{},syncing_height:{}",
                current_consented_height,
                consenting_height
            );

            let consenting_rich_block: RichBlock = match prepared_rich_block.as_ref() {
                None => self
                    .get_rich_block_from_remote(ctx.clone(), consenting_height)
                    .await
                    .map_err(|e| {
                        log::error!(
                            "[synchronization]: get_rich_block_from_remote error, height: {:?}",
                            consenting_height
                        );
                        e
                    })?,

                Some(_) => prepared_rich_block.take().unwrap(),
            };

            let consenting_proof: Proof = if consenting_height < remote_height {
                let proof_block = self
                    .get_rich_block_from_remote(ctx.clone(), consenting_height + 1)
                    .await
                    .map_err(|e| {
                        log::error!(
                            "[synchronization]: get_rich_block_from_remote error, height: {:?}",
                            consenting_height + 1
                        );
                        e
                    })?;

                prepared_rich_block = Some(proof_block.clone());
                proof_block.block.header.proof
            } else {
                self.adapter
                    .get_proof_from_remote(ctx.clone(), consenting_height)
                    .await
                    .map_err(|e| {
                        log::error!(
                            "[synchronization]: get_proof_from_remote error, height: {:?}",
                            consenting_height
                        );
                        e
                    })?
            };

            self.adapter
                .verify_block_header(ctx.clone(), consenting_rich_block.block.clone())
                .await
                .map_err(|e| {
                    log::error!(
                        "[synchronization]: verify_block_header error, block header: {:?}",
                        consenting_rich_block.block.header
                    );
                    e
                })?;

            // verify syncing proof
            self.adapter
                .verify_proof(
                    ctx.clone(),
                    consenting_rich_block.block.clone(),
                    consenting_proof.clone(),
                )
                .await
                .map_err(|e| {
                    log::error!(
                        "[synchronization]: verify_proof error, syncing block header: {:?}, proof: {:?}",
                        consenting_rich_block.block.header,
                        consenting_proof.clone(),
                    );
                    e
                })?;

            // verify previous proof
            let previous_block = self
                .adapter
                .get_block_by_height(ctx.clone(), consenting_rich_block.block.header.height - 1)
                .await?;

            self.adapter
                .verify_proof(
                    ctx.clone(),
                    previous_block.clone(),
                    consenting_rich_block.block.header.proof.clone(),
                )
                .await
                .map_err(|e| {
                    log::error!(
                        "[synchronization]: verify_proof error, previous block header: {:?}, proof: {:?}",
                        previous_block.header,
                        consenting_rich_block.block.header.proof
                    );
                    e
                })?;

            self.adapter
                .verify_txs_sync(
                    ctx.clone(),
                    consenting_height,
                    consenting_rich_block
                        .txs
                        .iter()
                        .map(|signed_tx| signed_tx.tx_hash.clone())
                        .collect(),
                )
                .await
                .map_err(|e| {
                    log::error!("[synchronization]:  verify_txs_sync error",);
                    e
                })?;

            self.commit_block(
                ctx.clone(),
                consenting_rich_block,
                consenting_proof,
                sync_status_agent.clone(),
            )
            .await?;

            let tmp_status = sync_status_agent.to_inner().clone();
            log::info!(
                "[synchronization]: try synced block, temp status: height:{}, exec_height:{}, proof_height:{}",
                tmp_status.latest_committed_height,
                tmp_status.exec_height,
                tmp_status.current_proof.height
            );

            current_consented_height += 1;
        }
        Ok(())
    }

    async fn commit_block(
        &self,
        ctx: Context,
        rich_block: RichBlock,
        proof: Proof,
        status_agent: StatusAgent,
    ) -> ProtocolResult<()> {
        let executor_resp = self
            .exec_block(ctx.clone(), rich_block.clone(), status_agent.clone())
            .await?;

        let block = &rich_block.block;
        let block_hash = Hash::digest(block.encode_fixed()?);

        let metadata = self.adapter.get_metadata(
            ctx.clone(),
            block.header.state_root.clone(),
            block.header.height,
            block.header.timestamp,
        )?;

        self.crypto
            .update(generate_new_crypto_map(metadata.clone())?);

        self.adapter.set_args(
            ctx.clone(),
            metadata.timeout_gap,
            metadata.cycles_limit,
            metadata.max_tx_size,
        );

        log::info!(
            "[synchronization]: commit_block, committing block:{:?}, committing proof:{:?}",
            block.clone(),
            proof.clone()
        );

        status_agent.update_by_committed(metadata, block.clone(), block_hash, proof);

        self.save_chain_data(
            ctx.clone(),
            rich_block.txs.clone(),
            executor_resp.receipts.clone(),
            rich_block.block.clone(),
        )
        .await?;

        // If there are transactions in the trasnaction pool that have been on chain
        // after this execution, make sure they are cleaned up.
        self.adapter
            .flush_mempool(ctx.clone(), &rich_block.block.ordered_tx_hashes)
            .await?;

        Ok(())
    }

    async fn get_rich_block_from_remote(
        &self,
        ctx: Context,
        height: u64,
    ) -> ProtocolResult<RichBlock> {
        let block = self.get_block_from_remote(ctx.clone(), height).await?;

        let mut txs = Vec::with_capacity(block.ordered_tx_hashes.len());

        for tx_hashes in block.ordered_tx_hashes.chunks(self.sync_txs_chunk_size) {
            let remote_txs = self
                .adapter
                .get_txs_from_remote(ctx.clone(), &tx_hashes)
                .await?;

            txs.extend(remote_txs);
        }

        Ok(RichBlock { block, txs })
    }

    async fn get_block_from_remote(&self, ctx: Context, height: u64) -> ProtocolResult<Block> {
        self.adapter
            .get_block_from_remote(ctx.clone(), height)
            .await
    }

    async fn save_chain_data(
        &self,
        ctx: Context,
        txs: Vec<SignedTransaction>,
        receipts: Vec<Receipt>,
        block: Block,
    ) -> ProtocolResult<()> {
        self.adapter.save_signed_txs(ctx.clone(), txs).await?;
        self.adapter.save_receipts(ctx.clone(), receipts).await?;
        self.adapter
            .save_proof(ctx.clone(), block.header.proof.clone())
            .await?;
        self.adapter.save_block(ctx.clone(), block).await?;
        Ok(())
    }

    pub async fn exec_block(
        &self,
        ctx: Context,
        rich_block: RichBlock,
        status_agent: StatusAgent,
    ) -> ProtocolResult<ExecutorResp> {
        let current_status = status_agent.to_inner();
        let cycles_limit = current_status.cycles_limit;

        let exec_params = ExecutorParams {
            state_root: current_status.get_latest_state_root(),
            height: rich_block.block.header.height,
            timestamp: rich_block.block.header.timestamp,
            cycles_limit,
        };
        let resp = self.adapter.sync_exec(ctx, &exec_params, &rich_block.txs)?;

        status_agent.update_by_executed(ExecutedInfo::new(
            rich_block.block.header.height,
            rich_block.block.header.order_root,
            resp.clone(),
        ));

        Ok(resp)
    }

    async fn init_status_agent(&self) -> ProtocolResult<StatusAgent> {
        loop {
            let current_status = self.status.to_inner();

            if current_status.exec_height != current_status.latest_committed_height {
                Delay::new(Duration::from_millis(WAIT_EXECUTION)).await;
            } else {
                break;
            }
        }
        let current_status = self.status.to_inner();
        Ok(StatusAgent::new(current_status))
    }

    async fn need_sync(&self, ctx: Context, remote_height: u64) -> ProtocolResult<bool> {
        let mut current_height = self.status.to_inner().latest_committed_height;
        if remote_height == 0 {
            return Ok(false);
        }

        if remote_height <= current_height {
            return Ok(false);
        }

        if current_height == remote_height - 1 {
            let status = self.status.to_inner();
            Delay::new(Duration::from_millis(status.consensus_interval)).await;

            current_height = self.status.to_inner().latest_committed_height;
            if current_height == remote_height {
                return Ok(false);
            }
        }

        let block = self
            .get_block_from_remote(ctx.clone(), remote_height)
            .await?;

        log::debug!(
            "[synchronization] get block from remote success {:?} ",
            remote_height
        );

        if block.header.height != remote_height {
            log::error!("[synchronization]: block that doesn't match is found");
            return Ok(false);
        }

        Ok(true)
    }
}<|MERGE_RESOLUTION|>--- conflicted
+++ resolved
@@ -14,11 +14,7 @@
 
 use crate::engine::generate_new_crypto_map;
 use crate::status::{ExecutedInfo, StatusAgent};
-<<<<<<< HEAD
-=======
 use crate::util::OverlordCrypto;
-use crate::ConsensusError;
->>>>>>> 84ccfc1d
 
 const POLLING_BROADCAST: u64 = 2000;
 const WAIT_EXECUTION: u64 = 1000;
@@ -30,19 +26,12 @@
 }
 
 pub struct OverlordSynchronization<Adapter: SynchronizationAdapter> {
-<<<<<<< HEAD
-    adapter:             Arc<Adapter>,
-    status:              StatusAgent,
-    lock:                Arc<Mutex<()>>,
-    syncing:             Mutex<()>,
-=======
     adapter: Arc<Adapter>,
     status:  StatusAgent,
     crypto:  Arc<OverlordCrypto>,
     lock:    Arc<Mutex<()>>,
     syncing: Mutex<()>,
 
->>>>>>> 84ccfc1d
     sync_txs_chunk_size: usize,
 }
 
@@ -76,13 +65,7 @@
             current_height,
         );
 
-        log::info!(
-            "[synchronization]: sync start, current consented status :{:?}",
-            self.status.to_inner()
-        );
-
         let sync_status_agent = self.init_status_agent().await?;
-
         let sync_resp = self
             .start_sync(
                 ctx.clone(),
@@ -121,10 +104,6 @@
             tmp_status.exec_height,
             tmp_status.current_proof.height,
         );
-        log::info!(
-            "[synchronization]: sync end, current consented status :{:?}",
-            self.status.to_inner()
-        );
         Ok(())
     }
 }
@@ -145,6 +124,7 @@
             crypto,
             lock,
             syncing,
+
             sync_txs_chunk_size,
         }
     }
@@ -254,7 +234,14 @@
             let previous_block = self
                 .adapter
                 .get_block_by_height(ctx.clone(), consenting_rich_block.block.header.height - 1)
-                .await?;
+                .await
+                .map_err(|e| {
+                    log::error!(
+                        "[synchronization] get previous block {} error",
+                        consenting_rich_block.block.header.height - 1
+                    );
+                    e
+                })?;
 
             self.adapter
                 .verify_proof(
@@ -284,17 +271,24 @@
                 )
                 .await
                 .map_err(|e| {
-                    log::error!("[synchronization]:  verify_txs_sync error",);
+                    log::error!("[synchronization]: verify_txs_sync error",);
                     e
                 })?;
 
             self.commit_block(
                 ctx.clone(),
-                consenting_rich_block,
+                consenting_rich_block.clone(),
                 consenting_proof,
                 sync_status_agent.clone(),
             )
-            .await?;
+            .await
+            .map_err(|e| {
+                log::error!(
+                    "[synchronization]: commit block {} error",
+                    consenting_rich_block.block.header.height
+                );
+                e
+            })?;
 
             let tmp_status = sync_status_agent.to_inner().clone();
             log::info!(
