use std::collections::HashSet;
use std::error::Error;
use std::time::{SystemTime, UNIX_EPOCH};
use std::{cmp::Eq, sync::Arc};

use async_trait::async_trait;
use bincode::serialize;
use futures::lock::Mutex;
use log::error;
use overlord::types::{Commit, Node, OverlordMsg, Status};
use overlord::Consensus as Engine;
use parking_lot::RwLock;
use rlp::Encodable;

use common_merkle::Merkle;
use protocol::fixed_codec::ProtocolFixedCodec;
use protocol::traits::{ConsensusAdapter, Context, MessageTarget, NodeInfo};
use protocol::types::{
    Address, Epoch, EpochHeader, Hash, MerkleRoot, Pill, Proof, SignedTransaction, UserAddress,
    Validator,
};
use protocol::{Bytes, BytesMut, ProtocolError, ProtocolResult};

use crate::fixed_types::{FixedEpochID, FixedPill, FixedSignedTxs};
use crate::message::{
    END_GOSSIP_AGGREGATED_VOTE, END_GOSSIP_RICH_EPOCH_ID, END_GOSSIP_SIGNED_PROPOSAL,
    END_GOSSIP_SIGNED_VOTE, RPC_SYNC_PULL_EPOCH, RPC_SYNC_PULL_TXS,
};
use crate::status::CurrentConsensusStatus;
use crate::{ConsensusError, StatusCacheField};

/// validator is for create new epoch, and authority is for build overlord
/// status.
pub struct ConsensusEngine<Adapter> {
    current_consensus_status: Arc<RwLock<CurrentConsensusStatus>>,
    node_info:                NodeInfo,
    exemption_hash:           RwLock<HashSet<Bytes>>,

    adapter:  Arc<Adapter>,
    pub lock: Mutex<()>,
}

#[async_trait]
impl<Adapter: ConsensusAdapter + 'static> Engine<FixedPill, FixedSignedTxs>
    for ConsensusEngine<Adapter>
{
    async fn get_epoch(
        &self,
        ctx: Context,
        epoch_id: u64,
    ) -> Result<(FixedPill, bytes::Bytes), Box<dyn Error + Send>> {
        let current_consensus_status = { self.current_consensus_status.read().clone() };

        let (ordered_tx_hashes, propose_hashes) = self
            .adapter
            .get_txs_from_mempool(ctx, epoch_id, current_consensus_status.cycles_limit)
            .await?
            .clap();

        if current_consensus_status.epoch_id != epoch_id {
            return Err(ProtocolError::from(ConsensusError::MissingEpochHeader(epoch_id)).into());
        }
        let tmp_epoch_id = epoch_id;
        let order_root = Merkle::from_hashes(ordered_tx_hashes.clone()).get_root_hash();
        let state_root = current_consensus_status.state_root.last().ok_or_else(|| {
            ProtocolError::from(ConsensusError::StatusErr(StatusCacheField::StateRoot))
        })?;

        let header = EpochHeader {
            chain_id:          self.node_info.chain_id.clone(),
            pre_hash:          current_consensus_status.prev_hash,
            epoch_id:          tmp_epoch_id,
            timestamp:         time_now(),
            logs_bloom:        current_consensus_status.logs_bloom,
            order_root:        order_root.unwrap_or_else(Hash::from_empty),
            confirm_root:      current_consensus_status.confirm_root,
            state_root:        state_root.to_owned(),
            receipt_root:      current_consensus_status.receipt_root.clone(),
            cycles_used:       current_consensus_status.cycles_used,
            proposer:          self.node_info.self_address.clone(),
            proof:             current_consensus_status.proof.clone(),
            validator_version: 0u64,
            validators:        current_consensus_status.validators.clone(),
        };
        let epoch = Epoch {
            header,
            ordered_tx_hashes,
        };

        let pill = Pill {
            epoch,
            propose_hashes,
        };
        let fixed_pill = FixedPill {
            inner: pill.clone(),
        };
        let hash = Hash::digest(pill.encode_fixed()?).as_bytes();
        let mut set = self.exemption_hash.write();
        set.insert(hash.clone());

        Ok((fixed_pill, bytes::Bytes::from(hash.as_ref())))
    }

    async fn check_epoch(
        &self,
        ctx: Context,
        _epoch_id: u64,
        hash: bytes::Bytes,
        epoch: FixedPill,
    ) -> Result<FixedSignedTxs, Box<dyn Error + Send>> {
        let order_hashes = epoch.get_ordered_hashes();
        let exemption = {
            let set = self.exemption_hash.read();
            let hash = BytesMut::from(hash.as_ref()).freeze();
            set.contains(&hash)
        };
        // If the epoch is proposed by self, it does not need to check. Get full signed
        // transactions directly.
        if !exemption {
            self.check_epoch_roots(&epoch.inner.epoch.header)?;

            self.adapter
                .sync_txs(ctx.clone(), epoch.get_propose_hashes())
                .await?;
            self.adapter
                .check_txs(ctx.clone(), order_hashes.clone())
                .await?;
        }

        let inner = self.adapter.get_full_txs(ctx, order_hashes).await?;
        Ok(FixedSignedTxs { inner })
    }

    /// **TODO:** the overlord interface and process needs to be changed.
    /// Get the `FixedSignedTxs` from the argument rather than get it from
    /// mempool.
    async fn commit(
        &self,
        ctx: Context,
        epoch_id: u64,
        commit: Commit<FixedPill>,
    ) -> Result<Status, Box<dyn Error + Send>> {
        let lock = self.lock.try_lock();

        if lock.is_none() {
            return Err(
                ProtocolError::from(ConsensusError::Other("lock in sync".to_string())).into(),
            );
        }

        let pill = commit.content.inner;

        let epoch_hash = BytesMut::from(commit.proof.epoch_hash.as_ref()).freeze();
        let signature = BytesMut::from(commit.proof.signature.signature.as_ref()).freeze();
        let bitmap = BytesMut::from(commit.proof.signature.address_bitmap.as_ref()).freeze();

        // Sorage save the lastest proof.
        let proof = Proof {
            epoch_id: commit.proof.epoch_id,
            round: commit.proof.round,
            epoch_hash: Hash::from_bytes(epoch_hash)?,
            signature,
            bitmap,
        };

        self.adapter.save_proof(ctx.clone(), proof.clone()).await?;

        // Get full transactions from mempool temporarily.
        // Storage save the signed transactions.
        let ordered_tx_hashes = pill.epoch.ordered_tx_hashes.clone();
        let full_txs = self
            .adapter
            .get_full_txs(ctx.clone(), ordered_tx_hashes.clone())
            .await?;

        self.adapter
            .flush_mempool(ctx.clone(), ordered_tx_hashes.clone())
            .await?;

        // Execute transactions
        self.exec(
            pill.epoch.header.order_root.clone(),
            epoch_id,
            Address::User(pill.epoch.header.proposer.clone()),
            full_txs.clone(),
        )
        .await?;

        // Broadcast rich epoch ID
        let msg = serialize(&FixedEpochID::new(epoch_id + 1)).map_err(|_| {
            ProtocolError::from(ConsensusError::Other(
                "Encode rich epoch ID error".to_string(),
            ))
        })?;

        self.update_status(epoch_id, pill.epoch, proof, full_txs)
            .await?;

        self.adapter
            .transmit(
                ctx.clone(),
                msg,
                END_GOSSIP_RICH_EPOCH_ID,
                MessageTarget::Broadcast,
            )
            .await?;

        let mut set = self.exemption_hash.write();
        set.clear();
        let current_consensus_status = self.current_consensus_status.read();
        let status = Status {
            epoch_id:       epoch_id + 1,
            interval:       Some(current_consensus_status.consensus_interval),
            authority_list: covert_to_overlord_authority(&current_consensus_status.validators),
        };

        Ok(status)
    }

    /// Only signed proposal and aggregated vote will be broadcast to others.
    async fn broadcast_to_other(
        &self,
        ctx: Context,
        msg: OverlordMsg<FixedPill>,
    ) -> Result<(), Box<dyn Error + Send>> {
        let (end, msg) = match msg {
            OverlordMsg::SignedProposal(sp) => {
                let bytes = sp.rlp_bytes();
                (END_GOSSIP_SIGNED_PROPOSAL, bytes)
            }

            OverlordMsg::AggregatedVote(av) => {
                let bytes = av.rlp_bytes();
                (END_GOSSIP_AGGREGATED_VOTE, bytes)
            }
            _ => unreachable!(),
        };

        self.adapter
            .transmit(ctx, msg, end, MessageTarget::Broadcast)
            .await?;
        Ok(())
    }

    /// Only signed vote will be transmit to the relayer.
    async fn transmit_to_relayer(
        &self,
        ctx: Context,
        addr: bytes::Bytes,
        msg: OverlordMsg<FixedPill>,
    ) -> Result<(), Box<dyn Error + Send>> {
        match msg {
            OverlordMsg::SignedVote(sv) => {
                let msg = sv.rlp_bytes();
                self.adapter
                    .transmit(
                        ctx,
                        msg,
                        END_GOSSIP_SIGNED_VOTE,
                        MessageTarget::Specified(UserAddress::from_bytes(addr)?),
                    )
                    .await?;
            }
            OverlordMsg::AggregatedVote(av) => {
                let msg = av.rlp_bytes();
                self.adapter
                    .transmit(
                        ctx,
                        msg,
                        END_GOSSIP_AGGREGATED_VOTE,
                        MessageTarget::Specified(UserAddress::from_bytes(addr)?),
                    )
                    .await?;
            }
            _ => unreachable!(),
        };
<<<<<<< HEAD
=======
        let addr = BytesMut::from(addr.as_ref()).freeze();

        self.adapter
            .transmit(
                ctx,
                msg,
                END_GOSSIP_SIGNED_VOTE,
                MessageTarget::Specified(UserAddress::from_bytes(addr)?),
            )
            .await?;
>>>>>>> 33ac6b6c
        Ok(())
    }

    /// This function is rarely used, so get the authority list from the
    /// RocksDB.
    async fn get_authority_list(
        &self,
        ctx: Context,
        epoch_id: u64,
    ) -> Result<Vec<Node>, Box<dyn Error + Send>> {
        let validators = self.adapter.get_last_validators(ctx, epoch_id).await?;
        let mut res = validators
            .into_iter()
            .map(|v| {
                let address = bytes::Bytes::from(v.address.as_bytes().as_ref());

                Node {
                    address,
                    propose_weight: v.propose_weight,
                    vote_weight: v.vote_weight,
                }
            })
            .collect::<Vec<_>>();

        res.sort();

        Ok(res)
    }
}

impl<Adapter: ConsensusAdapter + 'static> ConsensusEngine<Adapter> {
    pub fn new(
        current_consensus_status: Arc<RwLock<CurrentConsensusStatus>>,
        node_info: NodeInfo,
        adapter: Arc<Adapter>,
    ) -> Self {
        Self {
            current_consensus_status,
            node_info,
            exemption_hash: RwLock::new(HashSet::new()),
            adapter,
            lock: Mutex::new(()),
        }
    }

    pub async fn get_current_epoch_id(&self, ctx: Context) -> ProtocolResult<u64> {
        self.adapter.get_current_epoch_id(ctx).await
    }

    pub async fn pull_epoch(&self, ctx: Context, epoch_id: u64) -> ProtocolResult<Epoch> {
        self.adapter
            .pull_epoch(ctx, epoch_id, RPC_SYNC_PULL_EPOCH)
            .await
    }

    pub async fn pull_txs(
        &self,
        ctx: Context,
        hashes: Vec<Hash>,
    ) -> ProtocolResult<Vec<SignedTransaction>> {
        self.adapter.pull_txs(ctx, hashes, RPC_SYNC_PULL_TXS).await
    }

    pub async fn get_epoch_by_id(&self, ctx: Context, epoch_id: u64) -> ProtocolResult<Epoch> {
        self.adapter.get_epoch_by_id(ctx, epoch_id).await
    }

    pub async fn exec(
        &self,
        order_root: MerkleRoot,
        epoch_id: u64,
        address: Address,
        txs: Vec<SignedTransaction>,
    ) -> ProtocolResult<()> {
        let status = { self.current_consensus_status.read().clone() };

        self.adapter
            .execute(
                self.node_info.clone(),
                order_root,
                epoch_id,
                status.cycles_price,
                address,
                txs,
            )
            .await
    }

    pub fn get_exec_epoch_id(&self) -> u64 {
        let status = self.current_consensus_status.read();
        status.exec_epoch_id
    }

    fn check_epoch_roots(&self, epoch: &EpochHeader) -> ProtocolResult<()> {
        let status = self.current_consensus_status.read().clone();

        // check previous hash
        if status.prev_hash != epoch.pre_hash {
            error!(
                "cache previous hash {:?}, epoch previous hash {:?}",
                status.prev_hash, epoch.pre_hash
            );
            return Err(ConsensusError::CheckEpochErr(StatusCacheField::PrevHash).into());
        }

        // check state root
        if !status.state_root.contains(&epoch.state_root) {
            error!(
                "cache state root {:?}, epoch state root {:?}",
                status.state_root, epoch.state_root
            );
            return Err(ConsensusError::CheckEpochErr(StatusCacheField::StateRoot).into());
        }

        // check confirm root
        if !check_vec_roots(&status.confirm_root, &epoch.confirm_root) {
            error!(
                "cache confirm root {:?}, epoch confirm root {:?}",
                status.confirm_root, epoch.confirm_root
            );
            return Err(ConsensusError::CheckEpochErr(StatusCacheField::ConfirmRoot).into());
        }

        // check receipt root
        if !check_vec_roots(&status.receipt_root, &epoch.receipt_root) {
            error!(
                "cache receipt root {:?}, epoch receipt root {:?}",
                status.receipt_root, epoch.receipt_root
            );
            return Err(ConsensusError::CheckEpochErr(StatusCacheField::ReceiptRoot).into());
        }

        // check cycles used
        if !check_vec_roots(&status.cycles_used, &epoch.cycles_used) {
            error!(
                "cache cycles used {:?}, epoch cycles used {:?}",
                status.cycles_used, epoch.cycles_used
            );
            return Err(ConsensusError::CheckEpochErr(StatusCacheField::CyclesUsed).into());
        }

        Ok(())
    }

    /// **TODO:** parallelism
    /// After get the signed transactions:
    /// 1. Execute the signed transactions.
    /// 2. Save the signed transactions.
    /// 3. Save the latest proof.
    /// 4. Save the new epoch.
    /// 5. Save the receipt.
    pub async fn update_status(
        &self,
        epoch_id: u64,
        epoch: Epoch,
        proof: Proof,
        txs: Vec<SignedTransaction>,
    ) -> ProtocolResult<()> {
        // Save signed transactions
        self.adapter.save_signed_txs(Context::new(), txs).await?;

        // Save the epoch.
        self.adapter
            .save_epoch(Context::new(), epoch.clone())
            .await?;

        let prev_hash = Hash::digest(epoch.encode_fixed()?);
        {
            let mut current_consensus_status = self.current_consensus_status.write();
            current_consensus_status.update_after_commit(epoch_id + 1, epoch, prev_hash, proof)?;
        }
        //     current_consensus_status.epoch_id = epoch_id + 1;
        //     current_consensus_status.prev_hash = prev_hash;
        //     current_consensus_status.proof = proof;

        //     // Update state root
        //     current_consensus_status.state_root = exec_resp.state_root.clone();

        //     // Update order root
        //     let ordered_root = Merkle::from_hashes(epoch.ordered_tx_hashes.clone())
        //         .get_root_hash()
        //         .unwrap_or_else(Hash::from_empty);
        //     current_consensus_status.order_root = ordered_root.clone();

        //     // Update confirm root
        //     current_consensus_status.confirm_root = vec![ordered_root];

        //     // Update receipt root
        //     current_consensus_status.receipt_root = {
        //         let receipt_root = Merkle::from_hashes(
        //             exec_resp
        //                 .receipts
        //                 .iter()
        //                 .map(|receipt|
        // Hash::digest(receipt.to_owned().encode_fixed().unwrap()))
        // .collect::<Vec<_>>(),         )
        //         .get_root_hash()
        //         .unwrap_or_else(Hash::from_empty);
        //         vec![receipt_root]
        //     };
        // }
        Ok(())
    }

    pub async fn save_proof(&self, ctx: Context, proof: Proof) -> ProtocolResult<()> {
        self.adapter.save_proof(ctx, proof).await
    }

    pub fn get_current_interval(&self) -> u64 {
        let current_consensus_status = self.current_consensus_status.read();
        current_consensus_status.consensus_interval
    }

    pub fn get_current_authority_list(&self) -> Vec<Node> {
        let current_consensus_status = self.current_consensus_status.read();
        covert_to_overlord_authority(&current_consensus_status.validators)
    }

    pub fn get_current_state_root(&self, epoch_id: u64) -> ProtocolResult<Option<MerkleRoot>> {
        let current_consensus_status = self.current_consensus_status.read();
        if epoch_id == current_consensus_status.exec_epoch_id {
            let state_root = current_consensus_status
                .state_root
                .last()
                .ok_or_else(|| ConsensusError::StatusErr(StatusCacheField::StateRoot))?;
            return Ok(Some(state_root.clone()));
        }
        Ok(None)
    }

    pub fn check_state_root(&self, state_root: &MerkleRoot) -> bool {
        let current_consensus_status = self.current_consensus_status.read();
        current_consensus_status.state_root.contains(state_root)
    }

    pub fn get_current_prev_hash(&self) -> Hash {
        let current_consensus_status = self.current_consensus_status.read();
        current_consensus_status.prev_hash.clone()
    }
}

fn covert_to_overlord_authority(validators: &[Validator]) -> Vec<Node> {
    let mut authority = validators
        .iter()
        .map(|v| Node {
            address:        bytes::Bytes::from(v.address.as_bytes().as_ref()),
            propose_weight: v.propose_weight,
            vote_weight:    v.vote_weight,
        })
        .collect::<Vec<_>>();
    authority.sort();
    authority
}

pub fn check_vec_roots<T: Eq>(cache_roots: &[T], epoch_roots: &[T]) -> bool {
    if epoch_roots.is_empty() {
        return true;
    }

    // If cache_roots is empty, however, epoch_roots is not empty, is an illegal
    // situation. If the length of cache_roots is less than epoch_roots', is an
    // illegal situation.
    if cache_roots.is_empty() || cache_roots.len() < epoch_roots.len() {
        return false;
    }

    // aabbcddeee
    // aabbcd
    cache_roots
        .iter()
        .zip(epoch_roots.iter())
        .any(|(c_root, e_root)| c_root == e_root)
}

fn time_now() -> u64 {
    SystemTime::now()
        .duration_since(UNIX_EPOCH)
        .unwrap()
        .as_secs()
}

#[cfg(test)]
mod test {
    use super::check_vec_roots;

    #[test]
    fn test_zip_roots() {
        let roots_1 = vec![1, 2, 3, 4, 5];
        let roots_2 = vec![1, 2, 3];
        let roots_3 = vec![];
        let roots_4 = vec![1, 2];
        let roots_5 = vec![3, 4, 5, 6, 8];

        assert!(check_vec_roots(&roots_1, &roots_2));
        assert!(!check_vec_roots(&roots_3, &roots_2));
        assert!(!check_vec_roots(&roots_4, &roots_2));
        assert!(!check_vec_roots(&roots_5, &roots_2));
    }
}<|MERGE_RESOLUTION|>--- conflicted
+++ resolved
@@ -274,10 +274,8 @@
             }
             _ => unreachable!(),
         };
-<<<<<<< HEAD
-=======
+
         let addr = BytesMut::from(addr.as_ref()).freeze();
-
         self.adapter
             .transmit(
                 ctx,
@@ -286,7 +284,6 @@
                 MessageTarget::Specified(UserAddress::from_bytes(addr)?),
             )
             .await?;
->>>>>>> 33ac6b6c
         Ok(())
     }
 
