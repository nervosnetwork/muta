use std::collections::HashSet;
use std::error::Error;
use std::time::{SystemTime, UNIX_EPOCH};
use std::{cmp::Eq, sync::Arc};

use async_trait::async_trait;
use futures::lock::Mutex;
use log::error;
use moodyblues_sdk::trace;
use overlord::types::{Commit, Node, OverlordMsg, Status};
use overlord::{Consensus as Engine, Wal};
use parking_lot::RwLock;
use rlp::Encodable;
use serde_json::json;

use common_merkle::Merkle;
use protocol::fixed_codec::FixedCodec;
use protocol::traits::{ConsensusAdapter, Context, MessageCodec, MessageTarget, NodeInfo};
use protocol::types::{
    Address, Epoch, EpochHeader, Hash, MerkleRoot, Pill, Proof, SignedTransaction, Validator,
};
use protocol::{Bytes, ProtocolError, ProtocolResult};

use crate::fixed_types::FixedPill;
use crate::message::{
    END_GOSSIP_AGGREGATED_VOTE, END_GOSSIP_SIGNED_PROPOSAL, END_GOSSIP_SIGNED_VOTE,
};
use crate::status::StatusAgent;
use crate::{ConsensusError, StatusCacheField};

/// validator is for create new epoch, and authority is for build overlord
/// status.
pub struct ConsensusEngine<Adapter> {
    status_agent:   StatusAgent,
    node_info:      NodeInfo,
    exemption_hash: RwLock<HashSet<Bytes>>,

    adapter: Arc<Adapter>,
    lock:    Arc<Mutex<()>>,
}

#[async_trait]
impl<Adapter: ConsensusAdapter + 'static> Engine<FixedPill> for ConsensusEngine<Adapter> {
    async fn get_epoch(
        &self,
        ctx: Context,
        epoch_id: u64,
    ) -> Result<(FixedPill, Bytes), Box<dyn Error + Send>> {
        let current_consensus_status = self.status_agent.to_inner();

        log::info!("get_epoch start {:?}", epoch_id);
        let (ordered_tx_hashes, propose_hashes) = self
            .adapter
            .get_txs_from_mempool(ctx, epoch_id, current_consensus_status.cycles_limit)
            .await?
            .clap();
        log::info!(
            "get_epoch get_txs_from_mempool {:?} {:?}",
            ordered_tx_hashes.len(),
            propose_hashes.len()
        );

        if current_consensus_status.epoch_id != epoch_id {
            return Err(ProtocolError::from(ConsensusError::MissingEpochHeader(epoch_id)).into());
        }
        let tmp_epoch_id = epoch_id;
        let order_root = Merkle::from_hashes(ordered_tx_hashes.clone()).get_root_hash();

        let header = EpochHeader {
            chain_id:          self.node_info.chain_id.clone(),
            pre_hash:          current_consensus_status.prev_hash,
            epoch_id:          tmp_epoch_id,
            exec_epoch_id:     current_consensus_status.exec_epoch_id,
            timestamp:         time_now(),
            logs_bloom:        current_consensus_status.logs_bloom,
            order_root:        order_root.unwrap_or_else(Hash::from_empty),
            confirm_root:      current_consensus_status.confirm_root,
            state_root:        current_consensus_status.latest_state_root.clone(),
            receipt_root:      current_consensus_status.receipt_root.clone(),
            cycles_used:       current_consensus_status.cycles_used,
            proposer:          self.node_info.self_address.clone(),
            proof:             current_consensus_status.proof.clone(),
            validator_version: 0u64,
            validators:        current_consensus_status.validators.clone(),
        };
        let epoch = Epoch {
            header,
            ordered_tx_hashes,
        };

        let pill = Pill {
            epoch,
            propose_hashes,
        };
        let fixed_pill = FixedPill {
            inner: pill.clone(),
        };
        let hash = Hash::digest(pill.epoch.encode_fixed()?).as_bytes();
        let mut set = self.exemption_hash.write();
        set.insert(hash.clone());

        log::info!("get_epoch end {:?}", epoch_id);
        Ok((fixed_pill, hash))
    }

    async fn check_epoch(
        &self,
        ctx: Context,
        _epoch_id: u64,
        hash: Bytes,
        epoch: FixedPill,
    ) -> Result<(), Box<dyn Error + Send>> {
        let order_hashes = epoch.get_ordered_hashes();
        let order_hashes_len = order_hashes.len();
        log::info!("check_epoch order_hashes {:?}", order_hashes_len);
        let exemption = { self.exemption_hash.read().contains(&hash) };
        let sync_tx_hashes = epoch.get_propose_hashes();

        // If the epoch is proposed by self, it does not need to check. Get full signed
        // transactions directly.
        if !exemption {
            log::info!("check_epoch_roots order_hashes {:?}", order_hashes_len);
            self.check_epoch_roots(&epoch.inner.epoch.header)?;

<<<<<<< HEAD
            // self.adapter
            //     .sync_txs(ctx.clone(), epoch.get_propose_hashes())
            //     .await?;
=======
            log::info!("sync_txs order_hashes {:?}", order_hashes_len);
            self.adapter
                .sync_txs(ctx.clone(), epoch.get_propose_hashes())
                .await?;
            log::info!("check_txs order_hashes {:?}", order_hashes_len);
>>>>>>> 15d31324
            self.adapter
                .check_txs(ctx.clone(), order_hashes.clone())
                .await?;
        }

        log::info!("get_full_txs order_hashes {:?}", order_hashes_len);
        let inner = self.adapter.get_full_txs(ctx.clone(), order_hashes).await?;

        log::info!("save_wal_transactions order_hashes {:?}", order_hashes_len);
<<<<<<< HEAD
        let adapter = Arc::clone(&self.adapter);

        runtime::spawn(async move {
            if let Err(e) = sync_txs(ctx, adapter, sync_tx_hashes).await {
                error!("Consensus sync epoch error {}", e);
            }
        });
=======
>>>>>>> 15d31324
        self.adapter
            .save_wal_transactions(Context::new(), Hash::digest(hash.clone()), inner)
            .await?;
        log::info!("check_epoch done order_hashes {:?}", order_hashes_len);
        Ok(())
    }

    /// **TODO:** the overlord interface and process needs to be changed.
    /// Get the `FixedSignedTxs` from the argument rather than get it from
    /// mempool.
    async fn commit(
        &self,
        ctx: Context,
        epoch_id: u64,
        commit: Commit<FixedPill>,
    ) -> Result<Status, Box<dyn Error + Send>> {
        let lock = self.lock.try_lock();

        if lock.is_none() {
            return Err(
                ProtocolError::from(ConsensusError::Other("lock in sync".to_string())).into(),
            );
        }

        log::info!("commit start {:?}", epoch_id);

        let current_consensus_status = self.status_agent.to_inner();
        if current_consensus_status.exec_epoch_id == epoch_id {
            let status = Status {
                epoch_id:       epoch_id + 1,
                interval:       Some(current_consensus_status.consensus_interval),
                authority_list: covert_to_overlord_authority(&current_consensus_status.validators),
            };
            return Ok(status);
        }

        let pill = commit.content.inner;

        let epoch_hash = commit.proof.epoch_hash.clone();
        let signature = commit.proof.signature.signature.clone();
        let bitmap = commit.proof.signature.address_bitmap.clone();

        // Sorage save the lastest proof.
        let proof = Proof {
            epoch_id: commit.proof.epoch_id,
            round: commit.proof.round,
            epoch_hash: Hash::from_bytes(epoch_hash.clone())?,
            signature,
            bitmap,
        };

        self.adapter.save_proof(ctx.clone(), proof.clone()).await?;

        // Get full transactions from mempool. If is error, try get from wal.
        let ordered_tx_hashes = pill.epoch.ordered_tx_hashes.clone();
        log::info!("commit get_full_txs {:?}", ordered_tx_hashes.len());
        let full_txs = match self
            .adapter
            .get_full_txs(ctx.clone(), ordered_tx_hashes.clone())
            .await
        {
            Ok(txs) => txs,
            Err(_) => {
                self.adapter
                    .load_wal_transactions(ctx.clone(), Hash::digest(epoch_hash))
                    .await?
            }
        };

        log::info!("commit flush_mempool {:?}", ordered_tx_hashes.len());
        self.adapter
            .flush_mempool(ctx.clone(), &ordered_tx_hashes)
            .await?;

        // Execute transactions
        self.exec(
            pill.epoch.header.order_root.clone(),
            epoch_id,
            pill.epoch.header.proposer.clone(),
            pill.epoch.header.timestamp,
            Hash::digest(pill.epoch.encode_fixed()?),
            full_txs.clone(),
        )
        .await?;

        trace_epoch(&pill.epoch);
        self.update_status(epoch_id, pill.epoch, proof, full_txs)
            .await?;

        self.adapter
            .broadcast_epoch_id(ctx.clone(), epoch_id)
            .await?;

        let mut set = self.exemption_hash.write();
        set.clear();
        let current_consensus_status = self.status_agent.to_inner();
        let status = Status {
            epoch_id:       epoch_id + 1,
            interval:       Some(current_consensus_status.consensus_interval),
            authority_list: covert_to_overlord_authority(&current_consensus_status.validators),
        };

        log::info!("commit end {:?}", epoch_id);
        Ok(status)
    }

    /// Only signed proposal and aggregated vote will be broadcast to others.
    async fn broadcast_to_other(
        &self,
        ctx: Context,
        msg: OverlordMsg<FixedPill>,
    ) -> Result<(), Box<dyn Error + Send>> {
        let (end, msg) = match msg {
            OverlordMsg::SignedProposal(sp) => {
                let bytes = sp.rlp_bytes();
                (END_GOSSIP_SIGNED_PROPOSAL, bytes)
            }

            OverlordMsg::AggregatedVote(av) => {
                let bytes = av.rlp_bytes();
                (END_GOSSIP_AGGREGATED_VOTE, bytes)
            }
            _ => unreachable!(),
        };

        self.adapter
            .transmit(ctx, msg, end, MessageTarget::Broadcast)
            .await?;
        Ok(())
    }

    /// Only signed vote will be transmit to the relayer.
    async fn transmit_to_relayer(
        &self,
        ctx: Context,
        addr: Bytes,
        msg: OverlordMsg<FixedPill>,
    ) -> Result<(), Box<dyn Error + Send>> {
        match msg {
            OverlordMsg::SignedVote(sv) => {
                let msg = sv.rlp_bytes();
                self.adapter
                    .transmit(
                        ctx,
                        msg,
                        END_GOSSIP_SIGNED_VOTE,
                        MessageTarget::Specified(Address::from_bytes(addr)?),
                    )
                    .await?;
            }
            OverlordMsg::AggregatedVote(av) => {
                let msg = av.rlp_bytes();
                self.adapter
                    .transmit(
                        ctx,
                        msg,
                        END_GOSSIP_AGGREGATED_VOTE,
                        MessageTarget::Specified(Address::from_bytes(addr)?),
                    )
                    .await?;
            }
            _ => unreachable!(),
        };
        Ok(())
    }

    /// This function is rarely used, so get the authority list from the
    /// RocksDB.
    async fn get_authority_list(
        &self,
        ctx: Context,
        epoch_id: u64,
    ) -> Result<Vec<Node>, Box<dyn Error + Send>> {
        let validators = self.adapter.get_last_validators(ctx, epoch_id).await?;
        let mut res = validators
            .into_iter()
            .map(|v| Node {
                address:        v.address.as_bytes(),
                propose_weight: v.propose_weight,
                vote_weight:    v.vote_weight,
            })
            .collect::<Vec<_>>();

        res.sort();

        Ok(res)
    }
}

#[async_trait]
impl<Adapter: ConsensusAdapter + 'static> Wal for ConsensusEngine<Adapter> {
    async fn save(&self, info: Bytes) -> Result<(), Box<dyn Error + Send>> {
        self.adapter
            .save_overlord_wal(Context::new(), info)
            .await
            .map_err(|e| ProtocolError::from(ConsensusError::WalErr(e.to_string())))?;
        Ok(())
    }

    async fn load(&self) -> Result<Option<Bytes>, Box<dyn Error + Send>> {
        let res = self.adapter.load_overlord_wal(Context::new()).await.ok();
        Ok(res)
    }
}

impl<Adapter: ConsensusAdapter + 'static> ConsensusEngine<Adapter> {
    pub fn new(
        status_agent: StatusAgent,
        node_info: NodeInfo,
        adapter: Arc<Adapter>,
        lock: Arc<Mutex<()>>,
    ) -> Self {
        Self {
            status_agent,
            node_info,
            exemption_hash: RwLock::new(HashSet::new()),
            adapter,
            lock,
        }
    }

    pub async fn exec(
        &self,
        order_root: MerkleRoot,
        epoch_id: u64,
        address: Address,
        timestamp: u64,
        epoch_hash: Hash,
        txs: Vec<SignedTransaction>,
    ) -> ProtocolResult<()> {
        let status = self.status_agent.to_inner();

        self.adapter
            .execute(
                self.node_info.chain_id.clone(),
                order_root,
                epoch_id,
                status.cycles_price,
                address,
                epoch_hash,
                txs,
                status.cycles_limit,
                timestamp,
            )
            .await
    }

    fn check_epoch_roots(&self, epoch: &EpochHeader) -> ProtocolResult<()> {
        let status = self.status_agent.to_inner();

        // check previous hash
        if status.prev_hash != epoch.pre_hash {
            trace::error(
                "check_epoch_prev_hash_diff".to_string(),
                Some(json!({
                    "epoch_prev_hash": epoch.pre_hash.as_hex(),
                    "cache_prev_hash": status.prev_hash.as_hex(),
                })),
            );
            error!(
                "cache previous hash {:?}, epoch previous hash {:?}",
                status.prev_hash, epoch.pre_hash
            );
            return Err(ConsensusError::CheckEpochErr(StatusCacheField::PrevHash).into());
        }

        // check state root
        if !status.state_root.contains(&epoch.state_root) {
            trace::error(
                "check_epoch_state_root_diff".to_string(),
                Some(json!({
                    "epoch_state_root": epoch.state_root.as_hex(),
                    "cache_state_roots": status.state_root.iter().map(|root| root.as_hex()).collect::<Vec<_>>(),
                })),
            );
            error!(
                "cache state root {:?}, epoch state root {:?}",
                status.state_root, epoch.state_root
            );
            return Err(ConsensusError::CheckEpochErr(StatusCacheField::StateRoot).into());
        }

        // check confirm root
        if !check_vec_roots(&status.confirm_root, &epoch.confirm_root) {
            trace::error(
                "check_epoch_confirm_root_diff".to_string(),
                Some(json!({
                    "epoch_state_root": epoch.confirm_root.iter().map(|root| root.as_hex()).collect::<Vec<_>>(),
                    "cache_state_roots": status.confirm_root.iter().map(|root| root.as_hex()).collect::<Vec<_>>(),
                })),
            );
            error!(
                "cache confirm root {:?}, epoch confirm root {:?}",
                status.confirm_root, epoch.confirm_root
            );
            return Err(ConsensusError::CheckEpochErr(StatusCacheField::ConfirmRoot).into());
        }

        // check receipt root
        if !check_vec_roots(&status.receipt_root, &epoch.receipt_root) {
            trace::error(
                "check_epoch_receipt_root_diff".to_string(),
                Some(json!({
                    "epoch_state_root": epoch.receipt_root.iter().map(|root| root.as_hex()).collect::<Vec<_>>(),
                    "cache_state_roots": status.receipt_root.iter().map(|root| root.as_hex()).collect::<Vec<_>>(),
                })),
            );
            error!(
                "cache receipt root {:?}, epoch receipt root {:?}",
                status.receipt_root, epoch.receipt_root
            );
            return Err(ConsensusError::CheckEpochErr(StatusCacheField::ReceiptRoot).into());
        }

        // check cycles used
        if !check_vec_roots(&status.cycles_used, &epoch.cycles_used) {
            trace::error(
                "check_epoch_cycle_used_diff".to_string(),
                Some(json!({
                    "epoch_state_root": epoch.cycles_used,
                    "cache_state_roots": status.cycles_used,
                })),
            );
            error!(
                "cache cycles used {:?}, epoch cycles used {:?}",
                status.cycles_used, epoch.cycles_used
            );
            return Err(ConsensusError::CheckEpochErr(StatusCacheField::CyclesUsed).into());
        }

        Ok(())
    }

    /// After get the signed transactions:
    /// 1. Execute the signed transactions.
    /// 2. Save the signed transactions.
    /// 3. Save the latest proof.
    /// 4. Save the new epoch.
    /// 5. Save the receipt.
    pub async fn update_status(
        &self,
        epoch_id: u64,
        epoch: Epoch,
        proof: Proof,
        txs: Vec<SignedTransaction>,
    ) -> ProtocolResult<()> {
        let len = txs.len();
        log::info!("update_status save_signed_txs {:?}", len);
        // Save signed transactions
        self.adapter.save_signed_txs(Context::new(), txs).await?;
        log::info!("update_status save_signed_txs end {:?}", len);
        // Save the epoch.
        self.adapter
            .save_epoch(Context::new(), epoch.clone())
            .await?;

        log::info!("update_status update_after_commit {:?}", len);
        let prev_hash = Hash::digest(epoch.encode_fixed()?);
        self.status_agent
            .update_after_commit(epoch_id + 1, epoch, prev_hash, proof)?;
        log::info!("update_status update_after_commit end {:?}", len);
        self.save_wal().await
    }

    async fn save_wal(&self) -> ProtocolResult<()> {
        let mut info = self.status_agent.to_inner();
        let wal_info = MessageCodec::encode(&mut info).await?;
        self.adapter.save_muta_wal(Context::new(), wal_info).await
    }
}

fn covert_to_overlord_authority(validators: &[Validator]) -> Vec<Node> {
    let mut authority = validators
        .iter()
        .map(|v| Node {
            address:        v.address.as_bytes(),
            propose_weight: v.propose_weight,
            vote_weight:    v.vote_weight,
        })
        .collect::<Vec<_>>();
    authority.sort();
    authority
}

pub fn check_vec_roots<T: Eq>(cache_roots: &[T], epoch_roots: &[T]) -> bool {
    epoch_roots.len() <= cache_roots.len()
        && cache_roots
            .iter()
            .zip(epoch_roots.iter())
            .all(|(c_root, e_root)| c_root == e_root)
}

pub fn trace_epoch(epoch: &Epoch) {
    let confirm_roots = epoch
        .header
        .confirm_root
        .iter()
        .map(|root| root.as_hex())
        .collect::<Vec<_>>();
    let receipt_roots = epoch
        .header
        .receipt_root
        .iter()
        .map(|root| root.as_hex())
        .collect::<Vec<_>>();

    trace::custom(
        "commit_epoch".to_string(),
        Some(json!({
            "epoch_id": epoch.header.epoch_id,
            "pre_hash": epoch.header.pre_hash.as_hex(),
            "order_root": epoch.header.order_root.as_hex(),
            "state_root": epoch.header.state_root.as_hex(),
            "proposer": epoch.header.proposer.as_hex(),
            "confirm_roots": confirm_roots,
            "receipt_roots": receipt_roots,
        })),
    );
}

fn time_now() -> u64 {
    SystemTime::now()
        .duration_since(UNIX_EPOCH)
        .unwrap()
        .as_secs()
}

async fn sync_txs<CA: ConsensusAdapter>(
    ctx: Context,
    adapter: Arc<CA>,
    propose_hashes: Vec<Hash>,
) -> ProtocolResult<()> {
    adapter.sync_txs(ctx, propose_hashes).await
}

#[cfg(test)]
mod test {
    use super::check_vec_roots;

    #[test]
    fn test_zip_roots() {
        let roots_1 = vec![1, 2, 3, 4, 5];
        let roots_2 = vec![1, 2, 3];
        let roots_3 = vec![];
        let roots_4 = vec![1, 2];
        let roots_5 = vec![3, 4, 5, 6, 8];

        assert!(check_vec_roots(&roots_1, &roots_2));
        assert!(!check_vec_roots(&roots_3, &roots_2));
        assert!(!check_vec_roots(&roots_4, &roots_2));
        assert!(!check_vec_roots(&roots_5, &roots_2));
    }
}<|MERGE_RESOLUTION|>--- conflicted
+++ resolved
@@ -122,17 +122,7 @@
             log::info!("check_epoch_roots order_hashes {:?}", order_hashes_len);
             self.check_epoch_roots(&epoch.inner.epoch.header)?;
 
-<<<<<<< HEAD
-            // self.adapter
-            //     .sync_txs(ctx.clone(), epoch.get_propose_hashes())
-            //     .await?;
-=======
-            log::info!("sync_txs order_hashes {:?}", order_hashes_len);
-            self.adapter
-                .sync_txs(ctx.clone(), epoch.get_propose_hashes())
-                .await?;
-            log::info!("check_txs order_hashes {:?}", order_hashes_len);
->>>>>>> 15d31324
+
             self.adapter
                 .check_txs(ctx.clone(), order_hashes.clone())
                 .await?;
@@ -142,7 +132,6 @@
         let inner = self.adapter.get_full_txs(ctx.clone(), order_hashes).await?;
 
         log::info!("save_wal_transactions order_hashes {:?}", order_hashes_len);
-<<<<<<< HEAD
         let adapter = Arc::clone(&self.adapter);
 
         runtime::spawn(async move {
@@ -150,8 +139,7 @@
                 error!("Consensus sync epoch error {}", e);
             }
         });
-=======
->>>>>>> 15d31324
+
         self.adapter
             .save_wal_transactions(Context::new(), Hash::digest(hash.clone()), inner)
             .await?;
