--- conflicted
+++ resolved
@@ -7,9 +7,7 @@
 use protocol::codec::{Deserialize, ProtocolCodecSync, Serialize};
 use protocol::fixed_codec::ProtocolFixedCodec;
 use protocol::types::{Epoch, Hash, Pill, SignedTransaction};
-<<<<<<< HEAD
 use protocol::{traits::MessageCodec, ProtocolResult};
-=======
 use protocol::{fixed_codec::ProtocolFixedCodec, Bytes, BytesMut, ProtocolResult};
 
 use crate::{ConsensusError, MsgType};
@@ -68,7 +66,6 @@
         }
     }
 }
->>>>>>> 33ac6b6c
 
 #[derive(Clone, Debug, PartialEq, Eq)]
 pub struct FixedPill {
