--- conflicted
+++ resolved
@@ -15,15 +15,9 @@
 futures = { version = "0.3", features = ["async-await"] }
 futures-timer = "2.0"
 log = "0.4"
-<<<<<<< HEAD
 moodyblues-sdk = "0.2"
-overlord = "0.1"
-parking_lot = "0.9"
-=======
-moodyblues-sdk = { git = "https://github.com/homura/moodyblues-client-rust" }
-overlord = { git = "https://github.com/nervosnetwork/overlord", rev = "33eb665" }
+overlord = { git = "https://github.com/nervosnetwork/overlord", rev = "123294e" }
 parking_lot = "0.10"
->>>>>>> 6cfe1df5
 rlp = "0.4"
 serde = {version = "1.0", features = ["derive"]}
 serde_json = "1.0"
