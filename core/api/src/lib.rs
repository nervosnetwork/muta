#[macro_use]
extern crate juniper_codegen;

pub mod adapter;
pub mod config;
mod schema;

use std::convert::TryFrom;
use std::sync::Arc;
use std::u64;

use futures::executor::block_on;
use juniper::graphiql::graphiql_source;
use juniper::{FieldError, FieldResult};
use tide::{error::ResultExt, response, App, EndpointResult};

use common_crypto::{HashValue, PrivateKey, PublicKey, Secp256k1PrivateKey, Signature};
use core_mempool::RlpRawTransaction;
use protocol::traits::{APIAdapter, Context};
use protocol::types::{CarryingAsset, SignedTransaction};

use crate::config::GraphQLConfig;
use crate::schema::{
    Bytes, ContractType, Epoch, Hash, InputCallAction, InputDeployAction, InputRawTransaction,
    InputTransactionEncryption, InputTransferAction,
};

pub async fn start_graphql<Adapter: APIAdapter + 'static>(cfg: GraphQLConfig, adapter: Adapter) {
    let state = State {
        adapter: Arc::new(adapter),
    };

    let mut app = App::with_state(Arc::new(state));
    app.at(&cfg.graphql_uri).post(handle_graphql);
    app.at(&cfg.graphiql_uri).get(handle_graphiql);
    app.serve(cfg.listening_address).await.unwrap();
}

// This is accessible as state in Tide, and as executor context in Juniper.
#[derive(Clone)]
struct State {
    adapter: Arc<dyn APIAdapter>,
}

impl juniper::Context for State {}

// We define `Query` unit struct here. GraphQL queries will refer to this
// struct. The struct itself doesn't have any associated state (and there's no
// need to do so), but instead it exposes the accumulator state from the
// context.
struct Query;
// Switch to async/await fn https://github.com/graphql-rust/juniper/issues/2
#[juniper::object(Context = State)]
impl Query {
    #[graphql(name = "getLatestEpoch", description = "get latest epoch")]
    fn get_latest_epoch(state_ctx: &State) -> FieldResult<Epoch> {
        let epoch = block_on(state_ctx.adapter.get_latest_epoch(Context::new()))
            .map_err(FieldError::from)?;
        Ok(Epoch::from(epoch))
    }
}

struct Mutation;
// Switch to async/await fn https://github.com/graphql-rust/juniper/issues/2
#[juniper::object(Context = State)]
impl Mutation {
    #[graphql(
        name = "sendCallTransaction",
        description = "Send a transfer transaction to the blockchain."
    )]
    fn send_call_transaction(
        state_ctx: &State,
        input_raw: InputRawTransaction,
        input_action: InputCallAction,
        input_encryption: InputTransactionEncryption,
    ) -> FieldResult<Hash> {
        let action = cover_call_action(&input_action)?;
        let signed_tx = cover_to_signed_tx(&action, &input_raw, &input_encryption)?;
        block_on(
            state_ctx
                .adapter
                .insert_signed_txs(Context::new(), signed_tx),
        )
        .map_err(FieldError::from)?;

        Ok(input_encryption.tx_hash)
    }

    #[graphql(
        name = "sendTransferTransaction",
        description = "Send a transfer transaction to the blockchain."
    )]
    fn send_transfer_transaction(
        state_ctx: &State,
        input_raw: InputRawTransaction,
        input_action: InputTransferAction,
        input_encryption: InputTransactionEncryption,
    ) -> FieldResult<Hash> {
        let action = cover_transfer_action(&input_action)?;
        let signed_tx = cover_to_signed_tx(&action, &input_raw, &input_encryption)?;
        block_on(
            state_ctx
                .adapter
                .insert_signed_txs(Context::new(), signed_tx),
        )
        .map_err(FieldError::from)?;

        Ok(input_encryption.tx_hash)
    }

    #[graphql(
        name = "sendDeployTransaction",
        description = "Send deployment contract transactions to the blockchain."
    )]
    fn send_deploy_transaction(
        state_ctx: &State,
        input_raw: InputRawTransaction,
        input_action: InputDeployAction,
        input_encryption: InputTransactionEncryption,
    ) -> FieldResult<Hash> {
        let action = cover_deploy_action(&input_action)?;
        let signed_tx = cover_to_signed_tx(&action, &input_raw, &input_encryption)?;
        block_on(
            state_ctx
                .adapter
                .insert_signed_txs(Context::new(), signed_tx),
        )
        .map_err(FieldError::from)?;

        Ok(input_encryption.tx_hash)
    }

    #[graphql(
        name = "sendUnsafeTransferTransaction",
        deprecated = "Don't use it! This is just for development testing."
    )]
    fn send_unsafe_transfer_transaction(
        state_ctx: &State,
        input_raw: InputRawTransaction,
        input_action: InputTransferAction,
        input_privkey: Bytes,
    ) -> FieldResult<Hash> {
        let action = cover_transfer_action(&input_action)?;
        let raw = convert_tx_action_to_raw_tx(&input_raw, action)?;
        let (signed_tx, tx_hash) = covert_raw_to_signed_tx(raw, input_privkey)?;
        block_on(
            state_ctx
                .adapter
                .insert_signed_txs(Context::new(), signed_tx),
        )
        .map_err(FieldError::from)?;

        Ok(tx_hash)
    }

    #[graphql(
        name = "sendUnsafeDeployTransaction",
        deprecated = "Don't use it! This is just for development testing."
    )]
    fn send_unsafe_deploy_transaction(
        state_ctx: &State,
        input_raw: InputRawTransaction,
        input_action: InputDeployAction,
        input_privkey: Bytes,
    ) -> FieldResult<Hash> {
        let action = cover_deploy_action(&input_action)?;
        let raw = convert_tx_action_to_raw_tx(&input_raw, action)?;
        let (signed_tx, tx_hash) = covert_raw_to_signed_tx(raw, input_privkey)?;
        block_on(
            state_ctx
                .adapter
                .insert_signed_txs(Context::new(), signed_tx),
        )
        .map_err(FieldError::from)?;

        Ok(tx_hash)
    }

    #[graphql(
        name = "sendUnsafeCallTransaction",
        deprecated = "Don't use it! This is just for development testing."
    )]
    fn send_unsafe_call_transaction(
        state_ctx: &State,
        input_raw: InputRawTransaction,
        input_action: InputCallAction,
        input_privkey: Bytes,
    ) -> FieldResult<Hash> {
        let action = cover_call_action(&input_action)?;
        let raw = convert_tx_action_to_raw_tx(&input_raw, action)?;
        let (signed_tx, tx_hash) = covert_raw_to_signed_tx(raw, input_privkey)?;
        block_on(
            state_ctx
                .adapter
                .insert_signed_txs(Context::new(), signed_tx),
        )
        .map_err(FieldError::from)?;

        Ok(tx_hash)
    }
}

// Adding `Query` and `Mutation` together we get `Schema`, which describes,
// well, the whole GraphQL schema.
type Schema = juniper::RootNode<'static, Query, Mutation>;

// Finally, we'll bridge between Tide and Juniper. `GraphQLRequest` from Juniper
// implements `Deserialize`, so we use `Json` extractor to deserialize the
// request body.
async fn handle_graphql(mut ctx: tide::Context<Arc<State>>) -> EndpointResult {
    let query: juniper::http::GraphQLRequest = ctx.body_json().await.client_err()?;
    let schema = Schema::new(Query, Mutation);
    let response = query.execute(&schema, ctx.state());
    let status = if response.is_ok() {
        http::status::StatusCode::OK
    } else {
        http::status::StatusCode::BAD_REQUEST
    };
    let mut resp = response::json(response);
    *resp.status_mut() = status;
    Ok(resp)
}

async fn handle_graphiql(
    _ctx: tide::Context<Arc<State>>,
) -> EndpointResult<tide::http::Response<String>> {
    let html = graphiql_source("/graphql");

    Ok(tide::http::Response::builder()
        .status(http::status::StatusCode::OK)
        .header("Content-Type", "text/html")
        .body(html)
        .unwrap())
}

fn hex_to_vec_u8(s: &str) -> FieldResult<Vec<u8>> {
    hex::decode(s).map_err(FieldError::from)
}

fn hex_to_u64(s: &str) -> FieldResult<u64> {
    let n = u64::from_str_radix(s, 16).map_err(FieldError::from)?;
    Ok(n)
}

fn gen_input_tx_encryption(
    input_privkey: Bytes,
    tx_hash: Hash,
) -> FieldResult<InputTransactionEncryption> {
    let privkey = Secp256k1PrivateKey::try_from(hex_to_vec_u8(&input_privkey.as_hex())?.as_ref())
        .map_err(FieldError::from)?;
    let pubkey = privkey.pub_key();
    let hash_value = HashValue::try_from(hex_to_vec_u8(&tx_hash.as_hex())?.as_ref())
        .map_err(FieldError::from)?;
    let signature = privkey.sign_message(&hash_value);

    let input_encryption = InputTransactionEncryption {
        tx_hash:   tx_hash.clone(),
        pubkey:    Bytes::from(pubkey.to_bytes()),
        signature: Bytes::from(signature.to_bytes()),
    };
    Ok(input_encryption)
}
// #####################
// Convert from graphql type to protocol type
// #####################

fn convert_tx_action_to_raw_tx(
    raw: &InputRawTransaction,
    action: protocol::types::TransactionAction,
) -> FieldResult<protocol::types::RawTransaction> {
    Ok(protocol::types::RawTransaction {
        chain_id: protocol::types::Hash::from_hex(&raw.chain_id.as_hex())
            .map_err(FieldError::from)?,
        nonce: protocol::types::Hash::from_hex(&raw.nonce.as_hex()).map_err(FieldError::from)?,
        timeout: hex_to_u64(&raw.timeout.as_hex())?,
        fee: protocol::types::Fee {
            asset_id: protocol::types::AssetID::from_hex(&raw.fee_asset_id.as_hex())
                .map_err(FieldError::from)?,
            cycle:    hex_to_u64(&raw.fee_cycle.as_hex())?,
        },
<<<<<<< HEAD
        action:   protocol::types::TransactionAction::Call {
            contract: protocol::types::ContractAddress::from_hex(&action.contract.as_hex())
                .map_err(FieldError::from)?,
            method: action.method.clone(),
            args: action
                .args
                .iter()
                .map(|a| bytes::Bytes::from(a.as_bytes()))
                .collect(),
            carrying_asset,
        },
    };
=======
        action,
    })
}
>>>>>>> c9591ba2

fn covert_raw_to_signed_tx(
    raw: protocol::types::RawTransaction,
    input_privkey: Bytes,
) -> FieldResult<(SignedTransaction, Hash)> {
    let rlp_stx = rlp::encode(&RlpRawTransaction { inner: &raw });
    let hash = protocol::types::Hash::digest(bytes::Bytes::from(rlp_stx));
    let input_encryption = gen_input_tx_encryption(input_privkey, Hash(hash.as_hex()))?;
    let signed_tx = protocol::types::SignedTransaction {
        raw,
        tx_hash: hash.clone(),
        pubkey: bytes::Bytes::from(hex_to_vec_u8(&input_encryption.pubkey.as_hex())?),
        signature: bytes::Bytes::from(hex_to_vec_u8(&input_encryption.signature.as_hex())?),
    };
    Ok((signed_tx, input_encryption.tx_hash))
}

fn cover_to_signed_tx(
    action: &protocol::types::TransactionAction,
    input_raw: &InputRawTransaction,
    input_encryption: &InputTransactionEncryption,
) -> FieldResult<protocol::types::SignedTransaction> {
    let raw = protocol::types::RawTransaction {
        chain_id: protocol::types::Hash::from_hex(&input_raw.chain_id.as_hex())
            .map_err(FieldError::from)?,
        nonce:    protocol::types::Hash::from_hex(&input_raw.nonce.as_hex())
            .map_err(FieldError::from)?,
        timeout:  hex_to_u64(&input_raw.timeout.as_hex())?,
        fee:      protocol::types::Fee {
            asset_id: protocol::types::AssetID::from_hex(&input_raw.fee_asset_id.as_hex())
                .map_err(FieldError::from)?,
            cycle:    hex_to_u64(&input_raw.fee_cycle.as_hex())?,
        },
        action:   action.clone(),
    };

    let signed_tx = protocol::types::SignedTransaction {
        raw,
        tx_hash: protocol::types::Hash::from_hex(&input_encryption.tx_hash.as_hex())
            .map_err(FieldError::from)?,
        pubkey: bytes::Bytes::from(hex_to_vec_u8(&input_encryption.pubkey.as_hex())?),
        signature: bytes::Bytes::from(hex_to_vec_u8(&input_encryption.signature.as_hex())?),
    };

    Ok(signed_tx)
}

fn cover_call_action(
    input_action: &InputCallAction,
) -> FieldResult<protocol::types::TransactionAction> {
    let action = protocol::types::TransactionAction::Call {
        contract:       protocol::types::ContractAddress::from_hex(&input_action.contract.as_hex())
            .map_err(FieldError::from)?,
        method:         input_action.method.clone(),
        args:           input_action
            .args
            .iter()
            .map(|a| bytes::Bytes::from(a.as_bytes()))
            .collect(),
        carrying_asset: input_action
            .carrying_asset
            .as_ref()
            .map(|asset| -> FieldResult<CarryingAsset> {
                Ok(CarryingAsset {
                    asset_id: protocol::types::AssetID::from_hex(&asset.asset_id.as_hex())
                        .map_err(FieldError::from)?,
                    amount:   protocol::types::Balance::from_bytes_be(
                        hex_to_vec_u8(&asset.amount.as_hex())?.as_ref(),
                    ),
                })
            })
            .transpose()?,
    };
    Ok(action)
}

fn cover_transfer_action(
    input_action: &InputTransferAction,
) -> FieldResult<protocol::types::TransactionAction> {
    let action = protocol::types::TransactionAction::Transfer {
        receiver:       protocol::types::UserAddress::from_hex(&input_action.receiver.as_hex())
            .map_err(FieldError::from)?,
        carrying_asset: protocol::types::CarryingAsset {
            asset_id: protocol::types::AssetID::from_hex(&input_action.carrying_asset_id.as_hex())
                .map_err(FieldError::from)?,
            amount:   protocol::types::Balance::from_bytes_be(
                hex_to_vec_u8(&input_action.carrying_amount.as_hex())?.as_ref(),
            ),
        },
    };

    Ok(action)
}

fn cover_deploy_action(
    input_action: &InputDeployAction,
) -> FieldResult<protocol::types::TransactionAction> {
    let contract_type = match input_action.contract_type {
        ContractType::Asset => protocol::types::ContractType::Asset,
        ContractType::App => protocol::types::ContractType::App,
        ContractType::Library => protocol::types::ContractType::Library,
    };

    let action = protocol::types::TransactionAction::Deploy {
        code: bytes::Bytes::from(hex_to_vec_u8(&input_action.code.as_hex())?),
        contract_type,
    };

    Ok(action)
}<|MERGE_RESOLUTION|>--- conflicted
+++ resolved
@@ -278,24 +278,9 @@
                 .map_err(FieldError::from)?,
             cycle:    hex_to_u64(&raw.fee_cycle.as_hex())?,
         },
-<<<<<<< HEAD
-        action:   protocol::types::TransactionAction::Call {
-            contract: protocol::types::ContractAddress::from_hex(&action.contract.as_hex())
-                .map_err(FieldError::from)?,
-            method: action.method.clone(),
-            args: action
-                .args
-                .iter()
-                .map(|a| bytes::Bytes::from(a.as_bytes()))
-                .collect(),
-            carrying_asset,
-        },
-    };
-=======
         action,
     })
 }
->>>>>>> c9591ba2
 
 fn covert_raw_to_signed_tx(
     raw: protocol::types::RawTransaction,
