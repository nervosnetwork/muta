--- conflicted
+++ resolved
@@ -1,17 +1,8 @@
-<<<<<<< HEAD
 use log::info;
 use logger;
-use transaction_pool::{order::FIFO, verifier::SECP256K1Verifier, TransactionPool};
 
 fn main() {
     logger::init(logger::Flag::Main);
-    let order = FIFO::new();
-    let verifier = SECP256K1Verifier::new();
-    let _tx_pool = TransactionPool::new(order, verifier);
 
     info!("hello world");
-=======
-fn main() {
-    println!("hello world");
->>>>>>> 68783935
 }