use std::path::Path;
use std::sync::Arc;
use std::time::Instant;

use bytes::Bytes;
use derive_more::{Display, From};
use rocksdb::{Options, WriteBatch, DB};

use common_apm::metrics::storage::{on_storage_get_state, on_storage_put_state};
use protocol::{ProtocolError, ProtocolErrorKind, ProtocolResult};

pub struct RocksTrieDB {
    light: bool,
    db:    Arc<DB>,
}

impl RocksTrieDB {
    pub fn new<P: AsRef<Path>>(path: P, light: bool, max_open_files: i32) -> ProtocolResult<Self> {
        let mut opts = Options::default();
        opts.create_if_missing(true);
        opts.create_missing_column_families(true);
        opts.set_max_open_files(max_open_files);

        let db = DB::open(&opts, path).map_err(RocksTrieDBError::from)?;

        Ok(RocksTrieDB {
            light,
            db: Arc::new(db),
        })
    }
}

impl cita_trie::DB for RocksTrieDB {
    type Error = RocksTrieDBError;

    fn get(&self, key: &[u8]) -> Result<Option<Vec<u8>>, Self::Error> {
        let inst = Instant::now();

        let res = self.db.get(key).map_err(to_store_err)?.map(|v| v.to_vec());

        on_storage_get_state(inst.elapsed(), 1i64);
        Ok(res)
    }

    fn contains(&self, key: &[u8]) -> Result<bool, Self::Error> {
        Ok(self.db.get(key).map_err(to_store_err)?.is_some())
    }

    fn insert(&self, key: Vec<u8>, value: Vec<u8>) -> Result<(), Self::Error> {
        let inst = Instant::now();
        let size = key.len() + value.len();

        self.db
            .put(Bytes::from(key), Bytes::from(value))
            .map_err(to_store_err)?;

        on_storage_put_state(inst.elapsed(), size as i64);
        Ok(())
    }

    fn insert_batch(&self, keys: Vec<Vec<u8>>, values: Vec<Vec<u8>>) -> Result<(), Self::Error> {
        let inst = Instant::now();

        if keys.len() != values.len() {
            return Err(RocksTrieDBError::BatchLengthMismatch);
        }

        let mut total_size = 0;
        let mut batch = WriteBatch::default();
        for i in 0..keys.len() {
            let key = &keys[i];
            let value = &values[i];
<<<<<<< HEAD

            total_size += key.len();
            total_size += value.len();
            batch.put(key, value).map_err(to_store_err)?;
=======
            batch.put(key, value);
>>>>>>> a58831ee
        }

        self.db.write(batch).map_err(to_store_err)?;

        on_storage_put_state(inst.elapsed(), total_size as i64);
        Ok(())
    }

    fn remove(&self, key: &[u8]) -> Result<(), Self::Error> {
        if self.light {
            self.db.delete(key).map_err(to_store_err)?;
        }
        Ok(())
    }

    fn remove_batch(&self, keys: &[Vec<u8>]) -> Result<(), Self::Error> {
        if self.light {
            let mut batch = WriteBatch::default();
            for key in keys {
                batch.delete(key);
            }

            self.db.write(batch).map_err(to_store_err)?;
        }

        Ok(())
    }

    fn flush(&self) -> Result<(), Self::Error> {
        Ok(())
    }
}

#[derive(Debug, Display, From)]
pub enum RocksTrieDBError {
    #[display(fmt = "store error")]
    Store,

    #[display(fmt = "rocksdb {}", _0)]
    RocksDB(rocksdb::Error),

    #[display(fmt = "parameters do not match")]
    InsertParameter,

    #[display(fmt = "batch length dont match")]
    BatchLengthMismatch,
}

impl std::error::Error for RocksTrieDBError {}

impl From<RocksTrieDBError> for ProtocolError {
    fn from(err: RocksTrieDBError) -> ProtocolError {
        ProtocolError::new(ProtocolErrorKind::Binding, Box::new(err))
    }
}

fn to_store_err(e: rocksdb::Error) -> RocksTrieDBError {
    log::error!("[framework] trie db {:?}", e);
    RocksTrieDBError::Store
}<|MERGE_RESOLUTION|>--- conflicted
+++ resolved
@@ -70,14 +70,10 @@
         for i in 0..keys.len() {
             let key = &keys[i];
             let value = &values[i];
-<<<<<<< HEAD
 
             total_size += key.len();
             total_size += value.len();
-            batch.put(key, value).map_err(to_store_err)?;
-=======
             batch.put(key, value);
->>>>>>> a58831ee
         }
 
         self.db.write(batch).map_err(to_store_err)?;
